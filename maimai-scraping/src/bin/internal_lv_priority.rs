use std::{collections::BTreeSet, path::PathBuf};

use anyhow::Context;
use chrono::Local;
use clap::Parser;
use fs_err::read_to_string;
use inquire::CustomType;
use joinery::JoinableIterator;
use maimai_scraping::{
    chrono_util::jst_now,
    maimai::{
        estimate_rating::{KeyFromTargetEntry, PrintResult, ScoreConstantsStore, ScoreKey},
        estimator_config_multiuser::{self, update_all},
        load_score_level::{self, MaimaiVersion, RemovedSong},
        rating::ScoreConstant,
        schema::latest::{
            AchievementValue, PlayTime, ScoreDifficulty, ScoreGeneration, SongIcon, SongName,
        },
        MaimaiUserData,
    },
};
use maimai_scraping_utils::fs_json_util::{read_json, write_json};
use ordered_float::OrderedFloat;
use serde::{Deserialize, Serialize};

#[derive(Parser)]
struct Opts {
    old_levels_json: PathBuf,
    levels_json: PathBuf,
    config: PathBuf,

    #[clap(long)]
    backup_dir: Option<PathBuf>,

    #[clap(long)]
    removed_songs: Option<PathBuf>,

    #[clap(default_value = "10")]
    level_update_factor: f64,

    #[clap(long, value_enum, default_value = "quiet")]
    estimator_detail: PrintResult,

    #[clap(long)]
    only_estimate: bool,

    #[clap(long)]
    restore_output: Option<PathBuf>,

    #[clap(long)]
    no_dx_master: bool,
}

fn main() -> anyhow::Result<()> {
    let args = Opts::parse();
    let config: estimator_config_multiuser::Root = toml::from_str(&read_to_string(args.config)?)?;
    let datas = config.read_all()?;

    let old_levels = load_score_level::load(&args.old_levels_json)?;
    let old_store = ScoreConstantsStore::new(&old_levels, &[])?;

    let levels = load_score_level::load(&args.levels_json)?;
    let removed_songs: Vec<RemovedSong> = args
        .removed_songs
        .as_ref()
        .map_or_else(|| Ok(Vec::new()), read_json)?;
    let mut store = ScoreConstantsStore::new(&levels, &removed_songs)?;
    store.show_details = args.estimator_detail;

    update_all(&datas, &mut store)?;
    let count_initial = store.num_determined_songs();

    if args.only_estimate {
        return Ok(());
    }

    if let Some(path) = &args.restore_output {
        let data: BackupOwned = read_json(path)?;
        println!("{}", data.initial_rating);
        for entry in data.history {
            println!(
                "# {} {:?} {:?}",
                entry.name, entry.key.generation, entry.key.difficulty
            );
            println!("{}", entry.achievement);
            println!("{}", entry.rating);
        }
        return Ok(());
    }

    let initial_rating = read_i16("Initial rating");
    let mut history: Vec<HistoryEntry> = vec![];
<<<<<<< HEAD
=======
    let mut candidate_len: usize = 1;
    struct HistoryEntry<'s> {
        key: ScoreKey<'s>,
        name: &'s SongName,
        achievement: AchievementValue,
        rating: i16,
        time: PlayTime,
    }
>>>>>>> 660cc0d5
    'outer_loop: loop {
        let mut store = store.clone();
        let optimal_songs = (|| {
            for (i, entry) in history.iter().enumerate() {
                let rating_before = history
                    .get(i.wrapping_sub(1))
                    .map_or(initial_rating, |x| x.rating);
                let rating_delta = entry.rating - rating_before;
                store
                    .register_single_song_rating(
                        entry.key,
                        None,
                        entry.achievement,
                        rating_delta,
                        entry.time,
                    )
                    .context("While registering single song rating")?;
            }
            update_all(&datas, &mut store).context("While updating under assumptions")?;
            println!(
                "{} songs has been determined so far",
                store.num_determined_songs() - count_initial
            );
            for (user, data) in &datas {
                let Some(last) = data.rating_targets.values().last() else {
                    continue;
                };
                let (mut got, mut all) = (0, 0);
                for entry in [
                    last.target_new(),
                    last.target_old(),
                    last.candidates_new(),
                    last.candidates_old(),
                ]
                .into_iter()
                .flatten()
                {
                    all += 1;
                    if let KeyFromTargetEntry::Unique(key) =
                        store.key_from_target_entry(entry, &data.idx_to_icon_map)
                    {
                        if let Ok(Some((_, consts))) = store.get(key) {
                            if consts.len() == 1 {
                                got += 1;
                            }
                        }
                    }
                }
                print!("{} {got}/{all}  ", user.name());
            }
            println!();
            let ret = get_optimal_song(
                &datas,
                &store,
                &old_store,
                args.level_update_factor,
                args.no_dx_master,
            )
            .context("While getting optimal song");
            ret
        })();
        let res = match optimal_songs {
            Err(e) => {
                println!("Error: {e:#}");
                vec![]
            }
            Ok(v) if v.is_empty() => {
                println!("No more candidates!");
                break;
            }
            Ok(v) => {
                for (i, res) in v.iter().enumerate().take(candidate_len) {
                    println!(
                        "{i:3}: {} {:?} {:?}",
                        res.song.song_name(),
                        res.key.generation,
                        res.key.difficulty,
                    );
                    println!(
                        "     {:.3} more songs is expected to be determined",
                        res.expected_count
                    );
                    println!(
                        "     Old constants: {}",
                        res.old_constants.iter().join_with(", ")
                    );
                    println!(
                        "     New constants: {}",
                        res.constants.iter().join_with(", ")
                    );
                }
                v
            }
        };

        enum Command {
            List,
            Undo,
            Add,
            Len,
        }
        let command = loop {
            let res = CustomType::<String>::new("Command")
                .prompt()
                .map(|e| e.to_lowercase());
            match res.as_ref().map(|e| &e[..]) {
                Ok("undo") => break Command::Undo,
                Ok("add") => break Command::Add,
                Ok("list") => break Command::List,
                Ok("len") => break Command::Len,
                Err(inquire::InquireError::OperationInterrupted) => {
                    println!("Bye");
                    break 'outer_loop;
                }
                v => println!("Invalid command: {v:?}"),
            }
        };
        match command {
            Command::List => {
                println!();
                println!("=== Start of list ===");
                println!("Initial rating: {initial_rating}");
                for entry in &history {
                    println!(
                        "{} {:?} {:?} {} {}",
                        entry.name,
                        entry.key.generation,
                        entry.key.difficulty,
                        entry.achievement,
                        entry.rating
                    );
                }
                println!("=== End of list ===");
                println!();
            }
            Command::Undo => {
                if history.pop().is_none() {
                    println!("No more entry to remove!")
                }
            }
            Command::Add => {
                if res.is_empty() {
                    println!("Resolve error before advancing!");
                    continue;
                };
                let res = loop {
                    let len = res.len().min(candidate_len);
                    let index = read_usize(&format!("Candidate length (length: {})", len));
                    if index < len {
                        break &res[index];
                    }
                    println!("Index out of range");
                };
                let achievement = loop {
                    let achievement = CustomType::<u32>::new("Achievement")
                        .prompt()
                        .map(AchievementValue::try_from);
                    match achievement {
                        Ok(Ok(v)) => break v,
                        e => println!("Invalid achievement: {e:?}"),
                    }
                };
                let rating = read_i16("Rating after play");
                history.push(HistoryEntry {
                    key: res.key,
                    name: res.song.song_name(),
                    achievement,
                    rating,
                    time: jst_now().into(),
                });
            }
            Command::Len => {
                candidate_len = loop {
                    let res = read_usize(&format!("Candidate length (current: {candidate_len})"));
                    if res > 0 {
                        break res;
                    }
                    println!("Value must be positive");
                }
            }
        }
        if let Some(backup_dir) = &args.backup_dir {
            let path =
                backup_dir.join(format!("{}.json", Local::now().format("%Y-%m-%d_%H-%M-%S")));
            if let Err(e) = write_json(
                path,
                &Backup {
                    initial_rating,
                    history: &history,
                },
            ) {
                println!("{e:#}");
            }
        }
    }
    Ok(())
}

#[derive(Serialize)]
struct Backup<'s, 't> {
    initial_rating: i16,
    history: &'t [HistoryEntry<'s>],
}
#[derive(Deserialize)]
struct BackupOwned {
    initial_rating: i16,
    history: Vec<HistoryEntryOwned>,
}
#[derive(Serialize)]
struct HistoryEntry<'s> {
    key: ScoreKey<'s>,
    name: &'s SongName,
    achievement: AchievementValue,
    rating: i16,
    time: PlayTime,
}
#[derive(Deserialize)]
struct HistoryEntryOwned {
    key: ScoreKeyOwned,
    name: SongName,
    achievement: AchievementValue,
    rating: i16,
    #[allow(unused)]
    time: PlayTime,
}
#[derive(Deserialize)]
pub struct ScoreKeyOwned {
    pub icon: SongIcon,
    pub generation: ScoreGeneration,
    pub difficulty: ScoreDifficulty,
}

fn read_i16(message: &'static str) -> i16 {
    loop {
        match CustomType::<i16>::new(message).prompt() {
            Ok(v) => break v,
            Err(v) => println!("Invalid rating value: {v}"),
        }
    }
}
fn read_usize(message: &str) -> usize {
    loop {
        match CustomType::<usize>::new(message).prompt() {
            Ok(v) => break v,
            Err(v) => println!("Invalid rating value: {v}"),
        }
    }
}

fn get_optimal_song<'s, 'o>(
    datas: &'s [(&estimator_config_multiuser::User, MaimaiUserData)],
    store: &ScoreConstantsStore<'s>,
    old_store: &'o ScoreConstantsStore<'s>,
    level_update_factor: f64,
    no_dx_master: bool,
) -> Result<Vec<OptimalSongEntry<'s, 'o>>, anyhow::Error> {
    let undetermined_song_in_list = datas
        .iter()
        .flat_map(|(_, data)| {
            data.rating_targets.iter().filter_map(move |(k, v)| {
                (MaimaiVersion::latest().start_time() <= k.get()).then_some((v, data))
            })
        })
        .flat_map(|(r, data)| {
            [
                r.target_new(),
                r.target_old(),
                r.candidates_new(),
                r.candidates_old(),
            ]
            .into_iter()
            .flatten()
            .map(move |e| (e, data))
        })
        .filter_map(|(entry, data)| {
            match store.key_from_target_entry(entry, &data.idx_to_icon_map) {
                KeyFromTargetEntry::Unique(key) => Some(key),
                _ => None,
            }
        })
        .collect::<BTreeSet<_>>();
    let mut candidates = vec![];
    for key in undetermined_song_in_list {
        if no_dx_master
            && key.generation == ScoreGeneration::Deluxe
            && [ScoreDifficulty::Master, ScoreDifficulty::ReMaster]
                .iter()
                .any(|&d| d == key.difficulty)
        {
            continue;
        }
        let Ok(Some((song, constants))) = store.get(key) else {
            continue;
        };
        if constants.len() <= 1 {
            continue;
        }
        let old_constants = if let Ok(Some((_, old_constants))) = old_store.get(key) {
            old_constants
        } else {
            println!("Warning: constans cannot be rertrieved: {key:?}");
            &[]
        };
        let mut factor_sum = 0f64;
        let mut weighted_count_sum = 0f64;
        for &constant in constants {
            let factor = if old_constants.is_empty() {
                1.
            } else {
                old_constants
                    .iter()
                    .map(|&c| {
                        level_update_factor
                            .powi(-((u8::from(c)).abs_diff(u8::from(constant)) as i32))
                    })
                    .sum()
            };

            let mut store = store.clone();
            store.show_details = PrintResult::Quiet;
            let count_before = store.num_determined_songs();
            // Error shuold not occur at this stage
            store.set(key, [constant], "assumption").with_context(|| {
                format!(
                    "When assuming {} {:?} {:?} to be {constant}",
                    song.song_name(),
                    key.generation,
                    key.difficulty,
                )
            })?;
            update_all(datas, &mut store)?;
            let count_determined_anew = store.num_determined_songs() - count_before;
            factor_sum += factor;
            weighted_count_sum += factor * count_determined_anew as f64;
            // println!(
            //     "If {} {:?} {:?} is {constant} (prob. {factor:.3}) => {count_determined_anew:.3} more songs",
            //     song.song_name(),
            //     key.generation,
            //     key.difficulty,
            // );
        }
        let expected_count = weighted_count_sum / factor_sum;
        if let (ScoreGeneration::Deluxe, ScoreDifficulty::Master | ScoreDifficulty::ReMaster) =
            (key.generation, key.difficulty)
        {
            // Skip
        } else {
            candidates.push(OptimalSongEntry {
                expected_count,
                key,
                song,
                old_constants,
                constants: constants.to_owned(),
            });
        }
    }
    candidates.sort_by_key(|x| OrderedFloat(-x.expected_count));
    Ok(candidates)
}

#[derive(Clone)]
struct OptimalSongEntry<'s, 'o> {
    expected_count: f64,
    key: ScoreKey<'s>,
    song: &'s load_score_level::Song,
    old_constants: &'o [ScoreConstant],
    constants: Vec<ScoreConstant>,
}<|MERGE_RESOLUTION|>--- conflicted
+++ resolved
@@ -90,17 +90,7 @@
 
     let initial_rating = read_i16("Initial rating");
     let mut history: Vec<HistoryEntry> = vec![];
-<<<<<<< HEAD
-=======
     let mut candidate_len: usize = 1;
-    struct HistoryEntry<'s> {
-        key: ScoreKey<'s>,
-        name: &'s SongName,
-        achievement: AchievementValue,
-        rating: i16,
-        time: PlayTime,
-    }
->>>>>>> 660cc0d5
     'outer_loop: loop {
         let mut store = store.clone();
         let optimal_songs = (|| {
